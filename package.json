{
  "name": "dev-pal",
  "type": "module",
  "version": "0.1.0",
  "description": "Your AI-Powered Developer Sidekick",
  "scripts": {
    "dev": "astro dev",
    "build": "astro build",
    "preview": "astro preview",
    "astro": "astro",
    "lint": "eslint . --ext .ts,.tsx,.astro,.vue",
    "type-check": "astro check",
    "test": "vitest",
    "test:ui": "vitest --ui",
    "test:run": "vitest run",
    "test:coverage": "vitest run --coverage"
  },
  "dependencies": {
    "@astrojs/check": "^0.9.4",
    "@astrojs/tailwind": "^6.0.2",
    "@astrojs/vue": "^5.1.0",
    "@vueuse/core": "^13.6.0",
<<<<<<< HEAD
    "astro": "^5.12.9",
    "js-tiktoken": "^1.0.21",
=======
    "astro": "^5.13.2",
>>>>>>> 1bacb680
    "lucide-vue-next": "^0.539.0",
    "typescript": "^5.9.2",
    "vue": "^3.5.18"
  },
  "devDependencies": {
    "@types/node": "^24.2.1",
    "@typescript-eslint/eslint-plugin": "^8.39.0",
    "@typescript-eslint/parser": "^8.39.0",
    "@vitejs/plugin-vue": "^6.0.1",
    "@vitest/ui": "^3.2.4",
    "@vue/test-utils": "^2.4.6",
    "eslint": "^9.33.0",
    "eslint-plugin-astro": "^1.3.1",
    "eslint-plugin-vue": "^10.4.0",
    "happy-dom": "^18.0.1",
    "tailwindcss": "^3.4.15",
    "vitest": "^3.2.4",
    "vue-eslint-parser": "^10.2.0"
  }
}<|MERGE_RESOLUTION|>--- conflicted
+++ resolved
@@ -20,12 +20,8 @@
     "@astrojs/tailwind": "^6.0.2",
     "@astrojs/vue": "^5.1.0",
     "@vueuse/core": "^13.6.0",
-<<<<<<< HEAD
-    "astro": "^5.12.9",
+    "astro": "^5.13.2",
     "js-tiktoken": "^1.0.21",
-=======
-    "astro": "^5.13.2",
->>>>>>> 1bacb680
     "lucide-vue-next": "^0.539.0",
     "typescript": "^5.9.2",
     "vue": "^3.5.18"
